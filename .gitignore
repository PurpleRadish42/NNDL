--- conflicted
+++ resolved
@@ -1,10 +1,6 @@
 *.code-workspace
 creditcard.csv
 *.h5
-<<<<<<< HEAD
-*.keras
-charts.csv
-=======
 *.zip
 *.keras
->>>>>>> f4894750
+charts.csv